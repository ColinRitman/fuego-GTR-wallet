name: Build and Release FuegoGT Wallet

on:
  push:
    tags:
      - 'v*'
  workflow_dispatch:
    inputs:
      version:
        description: 'Version to release (e.g., v1.0.0)'
        required: true
        default: 'v1.0.0'

env:
  CARGO_TERM_COLOR: always
  RUST_BACKTRACE: 1

jobs:
  build-and-release:
    runs-on: ${{ matrix.os }}
    strategy:
      matrix:
        include:
          - os: ubuntu-latest
            platform: linux
            artifact-name: fuegogt-wallet-linux
            file-extension: AppImage
          - os: windows-latest
            platform: windows
            artifact-name: fuegogt-wallet-windows
            file-extension: exe
          - os: macos-latest
            platform: macos
            artifact-name: fuegogt-wallet-macos
            file-extension: dmg

    steps:
      - name: Checkout repository
        uses: actions/checkout@v4

      - name: Setup Node.js
        uses: actions/setup-node@v4
        with:
          node-version: '18'
          cache: 'npm'
          cache-dependency-path: package-lock.json

      - name: Setup Rust
        uses: dtolnay/rust-toolchain@stable
        with:
          components: rustfmt, clippy

      - name: Cache Rust dependencies
        uses: actions/cache@v3
        with:
          path: |
            ~/.cargo/bin/
            ~/.cargo/registry/index/
            ~/.cargo/registry/cache/
            ~/.cargo/git/db/
            fuego-tauri/src-tauri/target/
          key: ${{ runner.os }}-cargo-${{ hashFiles('**/Cargo.lock') }}
          restore-keys: |
            ${{ runner.os }}-cargo-

      - name: Install dependencies (Ubuntu)
        if: matrix.os == 'ubuntu-latest'
        run: |
          sudo apt-get update
          sudo apt-get install -y libwebkit2gtk-4.0-dev libssl-dev libgtk-3-dev libayatana-appindicator3-dev librsvg2-dev

      - name: Install dependencies (macOS)
        if: matrix.os == 'macos-latest'
        run: |
          # macOS dependencies are handled by Tauri automatically
          echo "macOS dependencies handled by Tauri"

      - name: Install dependencies (Windows)
        if: matrix.os == 'windows-latest'
        run: |
          # Windows dependencies are handled by Tauri automatically
          echo "Windows dependencies handled by Tauri"

      - name: Install frontend dependencies
        working-directory: fuego-tauri
        run: npm ci

<<<<<<< HEAD
=======
      # Build-only: remove tests and static analysis for speed

>>>>>>> 1596be01
      - name: Build application
        working-directory: .
        run: npm run tauri:build --if-present || npm run tauri build
        env:
          TAURI_PRIVATE_KEY: ${{ secrets.TAURI_PRIVATE_KEY }}
          TAURI_KEY_PASSWORD: ${{ secrets.TAURI_KEY_PASSWORD }}

      - name: Upload artifacts
        uses: actions/upload-artifact@v3
        with:
          name: ${{ matrix.artifact-name }}
          path: |
            fuego-tauri/src-tauri/target/release/bundle/appimage/*.AppImage
            fuego-tauri/src-tauri/target/release/bundle/nsis/*.exe
            fuego-tauri/src-tauri/target/release/bundle/dmg/*.dmg
          if-no-files-found: error

  create-release:
    needs: build-and-release
    runs-on: ubuntu-latest
    if: startsWith(github.ref, 'refs/tags/') || github.event_name == 'workflow_dispatch'
    
    steps:
      - name: Checkout repository
        uses: actions/checkout@v4

      - name: Download all artifacts
        uses: actions/download-artifact@v3

      - name: Prepare release assets
        run: |
          mkdir -p release-assets
          
          # Linux AppImage
          if [ -f fuegogt-wallet-linux/*.AppImage ]; then
            cp fuegogt-wallet-linux/*.AppImage release-assets/fuegogt-wallet-linux.AppImage
          fi
          
          # Windows executable
          if [ -f fuegogt-wallet-windows/*.exe ]; then
            cp fuegogt-wallet-windows/*.exe release-assets/fuegogt-wallet-windows.exe
          fi
          
          # macOS DMG
          if [ -f fuegogt-wallet-macos/*.dmg ]; then
            cp fuegogt-wallet-macos/*.dmg release-assets/fuegogt-wallet-macos.dmg
          fi
          
          # Create checksums
          cd release-assets
          for file in *; do
            if [ -f "$file" ]; then
              sha256sum "$file" > "$file.sha256"
            fi
          done
          
          # Create release notes
          cat > RELEASE_NOTES.md << EOF
          # FuegoGT Wallet Release Notes
          
          ## Version ${{ github.event.inputs.version || github.ref_name }}
          
          ### Features
          - 🔥 **FuegoGT Desktop Wallet** - Modern, secure cryptocurrency wallet
          - 💰 **XFG Support** - Full support for Fuego cryptocurrency
          - 🔒 **Advanced Security** - Encrypted storage, session management, password validation
          - 🌍 **Multi-language** - Support for 11 languages with RTL support
          - 📊 **Real-time Sync** - Live blockchain synchronization with progress tracking
          - 💎 **Term Deposits** - Lock XFG for interest with flexible terms
          - 🔄 **Backup & Recovery** - Encrypted ZIP backups with multiple types
          - ⚡ **Performance Optimized** - Resource monitoring, caching, threading
          - 🎨 **Modern UI** - Beautiful, responsive interface with dark/light themes
          - 🔧 **Advanced Features** - Mining, address management, blockchain explorer
          
          ### Installation
          - **Linux**: Download the AppImage file and make it executable
          - **Windows**: Download the .exe file and run as administrator
          - **macOS**: Download the .dmg file and drag to Applications folder
          
          ### System Requirements
          - **Linux**: Ubuntu 18.04+ or equivalent
          - **Windows**: Windows 10+ (64-bit)
          - **macOS**: macOS 10.15+ (Catalina or later)
          
          ### Security
          All releases are cryptographically signed and checksums are provided for verification.
          
          ### Support
          For support and bug reports, please visit: https://github.com/fuego-wallet/fuego-tauri-wallet
          EOF

      - name: Create Release
        uses: softprops/action-gh-release@v1
        with:
          tag_name: ${{ github.event.inputs.version || github.ref_name }}
          name: FuegoGT Wallet ${{ github.event.inputs.version || github.ref_name }}
          body_path: release-assets/RELEASE_NOTES.md
          files: |
            release-assets/*
          draft: false
          prerelease: ${{ contains(github.event.inputs.version || github.ref_name, 'beta') || contains(github.event.inputs.version || github.ref_name, 'alpha') || contains(github.event.inputs.version || github.ref_name, 'rc') }}
        env:
          GITHUB_TOKEN: ${{ secrets.GITHUB_TOKEN }}

  security-scan:
    runs-on: ubuntu-latest
    steps:
      - name: Checkout repository
        uses: actions/checkout@v4

      - name: Run Trivy vulnerability scanner
        uses: aquasecurity/trivy-action@master
        with:
          scan-type: 'fs'
          scan-ref: '.'
          format: 'sarif'
          output: 'trivy-results.sarif'

      - name: Upload Trivy scan results to GitHub Security tab
        uses: github/codeql-action/upload-sarif@v2
        if: always()
        with:
          sarif_file: 'trivy-results.sarif'

  code-quality:
    runs-on: ubuntu-latest
    steps:
      - name: Checkout repository
        uses: actions/checkout@v4

      - name: Setup Node.js
        uses: actions/setup-node@v4
        with:
          node-version: '18'
          cache: 'npm'
          cache-dependency-path: package-lock.json

      - name: Setup Rust
        uses: dtolnay/rust-toolchain@stable

      - name: Install frontend dependencies
        working-directory: fuego-tauri
        run: npm ci

      - name: Run ESLint
        working-directory: fuego-tauri
        run: npm run lint --if-present

      - name: Run TypeScript check
        working-directory: fuego-tauri
        run: npm run type-check --if-present

      - name: Run Rust audit
        working-directory: fuego-tauri/src-tauri
        run: |
          cargo install cargo-audit
          cargo audit

      - name: Run Rust clippy
        working-directory: fuego-tauri/src-tauri
        run: cargo clippy --all-targets --all-features -- -D warnings

      - name: Run Rust fmt check
        working-directory: fuego-tauri/src-tauri
        run: cargo fmt --all -- --check<|MERGE_RESOLUTION|>--- conflicted
+++ resolved
@@ -85,11 +85,8 @@
         working-directory: fuego-tauri
         run: npm ci
 
-<<<<<<< HEAD
-=======
       # Build-only: remove tests and static analysis for speed
 
->>>>>>> 1596be01
       - name: Build application
         working-directory: .
         run: npm run tauri:build --if-present || npm run tauri build
