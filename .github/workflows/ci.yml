--- conflicted
+++ resolved
@@ -81,17 +81,12 @@
         with:
           node-version: '18'
           cache: 'npm'
-<<<<<<< HEAD
-          cache-dependency-path: fuego-tauri/package-lock.json
-=======
           cache-dependency-path: package-lock.json
->>>>>>> 1c5ab360
 
       - name: Setup Rust
         uses: dtolnay/rust-toolchain@stable
 
       - name: Install frontend dependencies
-<<<<<<< HEAD
         working-directory: fuego-tauri
         run: npm ci
 
@@ -104,7 +99,6 @@
         run: |
           cargo install cargo-audit
           cargo audit
-=======
         run: npm ci
 
       - name: Run npm audit
@@ -115,21 +109,14 @@
         run: |
           cargo install cargo-audit
           cargo audit || true
->>>>>>> 1c5ab360
 
       - name: Run Trivy vulnerability scanner
         uses: aquasecurity/trivy-action@master
         with:
           scan-type: 'fs'
-<<<<<<< HEAD
           scan-ref: 'fuego-tauri'
           format: 'table'
           exit-code: '1'
-=======
-          scan-ref: '.'
-          format: 'table'
-          exit-code: '0'
->>>>>>> 1c5ab360
           ignore-unfixed: true
 
   code-quality:
@@ -145,35 +132,13 @@
         with:
           node-version: '18'
           cache: 'npm'
-<<<<<<< HEAD
-          cache-dependency-path: fuego-tauri/package-lock.json
-=======
           cache-dependency-path: package-lock.json
->>>>>>> 1c5ab360
 
       - name: Setup Rust
         uses: dtolnay/rust-toolchain@stable
 
       - name: Install frontend dependencies
-<<<<<<< HEAD
-        working-directory: fuego-tauri
-        run: npm ci
-
-      - name: Run CodeQL Analysis
-        uses: github/codeql-action/analyze@v2
-        with:
-          languages: javascript, typescript, rust
-
-      - name: Check code formatting
-        working-directory: fuego-tauri/src-tauri
-        run: cargo fmt --all -- --check
-
-      - name: Check code style
-        working-directory: fuego-tauri/src-tauri
-        run: cargo clippy --all-targets --all-features -- -D warnings
-=======
         run: npm ci
 
       - name: No-op (disabled heavy code quality checks)
-        run: echo "Code quality checks disabled for CI speed"
->>>>>>> 1c5ab360
+        run: echo "Code quality checks disabled for CI speed"